--- conflicted
+++ resolved
@@ -88,31 +88,17 @@
 def build_candidates():
     """Generate a small list of plausible plaintext grades."""
     cands = []
-<<<<<<< HEAD
     # Whole number scores 0-150 as ASCII bytes, plus newline variants.
-=======
-    # Whole number scores 0-150 as bytes, plus newline variants.
->>>>>>> ca0fa055
     for i in range(0, 151):
         s = str(i).encode("ascii")
         cands.append(s)
         cands.append(s + b"\n")
         cands.append(s + b"\r\n")
-<<<<<<< HEAD
         # Single-byte value for the numeric grade, plus newline variants.
         raw_byte = bytes([i])
         cands.append(raw_byte)
         cands.append(raw_byte + b"\n")
         cands.append(raw_byte + b"\r\n")
-=======
-        cands.append(bytes([i]))
-        cands.append(bytes([i]) + b"\n")
-        cands.append(bytes([i]) + b"\r\n")
-        words = number_to_words(i).encode()
-        cands.append(words)
-        cands.append(words + b"\n")
-        cands.append(words + b"\r\n")
->>>>>>> ca0fa055
     # Common grade strings.
     grade_strings = [
         "A+",
@@ -220,7 +206,6 @@
 
 
 def verify_mode_reproducibility(pubkey_path, modulus_len, padding_modes):
-<<<<<<< HEAD
     """Encrypt ``b"100"`` twice with each padding mode and report if they match.
 
     Returns a ``dict`` mapping each padding mode to ``True`` when reproducible.
@@ -229,18 +214,11 @@
     test_plaintext = b"100"
     print("Verifying reproducibility of encrypting b'100' under each padding mode...")
     reproducible = {}
-=======
-    """Encrypt ``b"100"`` twice with each padding mode and report if they match."""
-
-    test_plaintext = b"100"
-    print("Verifying reproducibility of encrypting b'100' under each padding mode...")
->>>>>>> ca0fa055
     for padding_mode in padding_modes:
         first = openssl_encrypt(pubkey_path, test_plaintext, modulus_len, padding_mode)
         second = openssl_encrypt(pubkey_path, test_plaintext, modulus_len, padding_mode)
         if first is None or second is None:
             print(f"  {padding_mode}: plaintext too long for this padding mode; skipped")
-<<<<<<< HEAD
             reproducible[padding_mode] = False
             continue
         if first == second:
@@ -250,13 +228,6 @@
             print(f"  {padding_mode}: ciphertexts differ (padding introduces randomness)")
             reproducible[padding_mode] = False
     return reproducible
-=======
-            continue
-        if first == second:
-            print(f"  {padding_mode}: identical ciphertexts produced")
-        else:
-            print(f"  {padding_mode}: ciphertexts differ (padding introduces randomness)")
->>>>>>> ca0fa055
 
 
 def main():
@@ -265,7 +236,6 @@
     pubkey_path = write_temp_key()
     padding_modes = ("none", "pkcs1", "default")
     try:
-<<<<<<< HEAD
         reproducible = verify_mode_reproducibility(
             pubkey_path, modulus_len, padding_modes
         )
@@ -289,13 +259,6 @@
         attempts = 0
         for idx, cand in enumerate(candidates, start=1):
             for padding_mode in usable_modes:
-=======
-        verify_mode_reproducibility(pubkey_path, modulus_len, padding_modes)
-        candidates = build_candidates()
-        attempts = 0
-        for idx, cand in enumerate(candidates, start=1):
-            for padding_mode in padding_modes:
->>>>>>> ca0fa055
                 cipher = openssl_encrypt(
                     pubkey_path, cand, modulus_len, padding_mode
                 )
@@ -312,17 +275,11 @@
                         print("candidate text: (non-utf8)")
                     return
             if idx % 100 == 0:
-<<<<<<< HEAD
                 mode_count = len(usable_modes)
                 mode_word = "mode" if mode_count == 1 else "modes"
                 print(
                     "Tried "
                     f"{idx} candidates across {mode_count} padding {mode_word}"
-=======
-                print(
-                    "Tried "
-                    f"{idx} candidates across {len(padding_modes)} padding modes"
->>>>>>> ca0fa055
                     f" ({attempts} successful encryptions)..."
                 )
         print("No match found. Try expanding the candidate list.")
