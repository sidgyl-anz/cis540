--- conflicted
+++ resolved
@@ -259,7 +259,6 @@
         )
         candidates = build_candidates()
         attempts = 0
-<<<<<<< HEAD
         for idx, cand in enumerate(candidates, start=1):
             for padding_mode in usable_modes:
                 cipher = openssl_encrypt(
@@ -272,18 +271,9 @@
                     print("MATCH FOUND!")
                     print("padding mode:", padding_mode)
                     print("candidate bytes repr:", repr(cand))
-=======
-        with open(log_path, "w", newline="", encoding="utf-8") as log_file:
-            writer = csv.writer(log_file)
-            writer.writerow(["padding_mode", "candidate_repr", "candidate_text", "result"])
-            for idx, cand in enumerate(candidates, start=1):
-                for padding_mode in padding_modes:
-                    candidate_text: str
->>>>>>> dc31dfec
                     try:
                         candidate_text = cand.decode()
                     except UnicodeDecodeError:
-<<<<<<< HEAD
                         print("candidate text: (non-utf8)")
                     return
             if idx % 100 == 0:
@@ -294,42 +284,6 @@
                     f"{idx} candidates across {mode_count} padding {mode_word}"
                     f" ({attempts} successful encryptions)..."
                 )
-=======
-                        candidate_text = "(non-utf8)"
-                    cipher = openssl_encrypt(
-                        pubkey_path, cand, modulus_len, padding_mode
-                    )
-                    if cipher is None:
-                        writer.writerow(
-                            [
-                                padding_mode,
-                                repr(cand),
-                                candidate_text,
-                                "skipped - plaintext too long",
-                            ]
-                        )
-                        continue
-                    attempts += 1
-                    if cipher == target:
-                        writer.writerow(
-                            [padding_mode, repr(cand), candidate_text, "match"]
-                        )
-                        print("MATCH FOUND!")
-                        print("padding mode:", padding_mode)
-                        print("candidate bytes repr:", repr(cand))
-                        print("candidate text:", candidate_text)
-                        print(f"Attempt details logged to {log_path}")
-                        return
-                    writer.writerow(
-                        [padding_mode, repr(cand), candidate_text, "no match"]
-                    )
-                if idx % 100 == 0:
-                    print(
-                        "Tried "
-                        f"{idx} candidates across {len(padding_modes)} padding modes"
-                        f" ({attempts} successful encryptions)..."
-                    )
->>>>>>> dc31dfec
         print("No match found. Try expanding the candidate list.")
         print(f"Attempt details logged to {log_path}")
     finally:
